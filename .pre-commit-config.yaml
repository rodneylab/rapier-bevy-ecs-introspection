repos:
  - repo: https://github.com/commitizen-tools/commitizen
    rev: v4.1.1
    hooks:
      - id: commitizen
        stages:
          - commit-msg
  - repo: https://github.com/doublify/pre-commit-rust
    rev: v1.0
    hooks:
      - id: fmt
      - id: cargo-check
      - id: clippy
  - repo: https://github.com/gitleaks/gitleaks
<<<<<<< HEAD
    rev: v8.23.2
=======
    rev: v8.23.3
>>>>>>> 9dad211c
    hooks:
      - id: gitleaks
  - repo: https://github.com/google/yamlfmt
    rev: v0.15.0
    hooks:
      - id: yamlfmt
  - repo: https://github.com/pre-commit/pre-commit-hooks
    rev: v5.0.0
    hooks:
      - id: trailing-whitespace
        args:
          - --markdown-linebreak-ext=md
      - id: end-of-file-fixer
      - id: check-yaml
      - id: check-json
        exclude: .vscode
      - id: no-commit-to-branch
  - repo: https://github.com/EmbarkStudios/cargo-deny
    rev: 0.16.4
    hooks:
      - id: cargo-deny
        args: ["--all-features", "check"]<|MERGE_RESOLUTION|>--- conflicted
+++ resolved
@@ -12,11 +12,7 @@
       - id: cargo-check
       - id: clippy
   - repo: https://github.com/gitleaks/gitleaks
-<<<<<<< HEAD
-    rev: v8.23.2
-=======
     rev: v8.23.3
->>>>>>> 9dad211c
     hooks:
       - id: gitleaks
   - repo: https://github.com/google/yamlfmt
