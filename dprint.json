{
  "json": {
  },
  "markdown": {
  },
  "toml": {
  },
  "excludes": [
    "**/*-lock.json"
  ],
  "plugins": [
    "https://plugins.dprint.dev/json-0.19.3.wasm",
<<<<<<< HEAD
    "https://plugins.dprint.dev/markdown-0.17.6.wasm",
=======
    "https://plugins.dprint.dev/markdown-0.17.8.wasm",
>>>>>>> c60761c9
    "https://plugins.dprint.dev/toml-0.6.2.wasm"
  ]
}<|MERGE_RESOLUTION|>--- conflicted
+++ resolved
@@ -10,11 +10,7 @@
   ],
   "plugins": [
     "https://plugins.dprint.dev/json-0.19.3.wasm",
-<<<<<<< HEAD
-    "https://plugins.dprint.dev/markdown-0.17.6.wasm",
-=======
     "https://plugins.dprint.dev/markdown-0.17.8.wasm",
->>>>>>> c60761c9
     "https://plugins.dprint.dev/toml-0.6.2.wasm"
   ]
 }