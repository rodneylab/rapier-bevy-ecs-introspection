# This workflow uses actions that are not certified by GitHub. They are provided
# by a third-party and are governed by separate terms of service, privacy
# policy, and support documentation.

name: Scorecard supply-chain security
on:
  # For Branch-Protection check. Only the default branch is supported. See
  # https://github.com/ossf/scorecard/blob/main/docs/checks.md#branch-protection
  branch_protection_rule:
  # To guarantee Maintained check is occasionally updated. See
  # https://github.com/ossf/scorecard/blob/main/docs/checks.md#maintained
  schedule:
    - cron: '16 7 * * 0'
  push:
    branches: ["main"]
# Declare default permissions as read only.
permissions: read-all
jobs:
  analysis:
    name: Scorecard analysis
    runs-on: ubuntu-latest
    permissions:
      # Needed to upload the results to code-scanning dashboard.
      security-events: write
      # Needed to publish results and get a badge (see publish_results below).
      id-token: write
      # Uncomment the permissions below if installing in a private repository.
      # contents: read
      # actions: read
    steps:
      - name: Harden Runner
        uses: step-security/harden-runner@cb605e52c26070c328afc4562f0b4ada7618a84e # v2.10.4
        with:
          egress-policy: audit
          disable-telemetry: true
      - name: "Checkout code"
        uses: actions/checkout@11bd71901bbe5b1630ceea73d27597364c9af683 # v4.2.2
        with:
          persist-credentials: false
      - name: "Run analysis"
        uses: ossf/scorecard-action@62b2cac7ed8198b15735ed49ab1e5cf35480ba46 # v2.4.0
        with:
          results_file: results.sarif
          results_format: sarif
          # (Optional) "write" PAT token. Uncomment the `repo_token` line below if:
          # - you want to enable the Branch-Protection check on a *public* repository, or
          # - you are installing Scorecard on a *private* repository
          # To create the PAT, follow the steps in https://github.com/ossf/scorecard-action#authentication-with-pat.
          repo_token: ${{ secrets.SCORECARD_TOKEN }}
          # Public repositories:
          #   - Publish results to OpenSSF REST API for easy access by consumers
          #   - Allows the repository to include the Scorecard badge.
          #   - See https://github.com/ossf/scorecard-action#publishing-results.
          # For private repositories:
          #   - `publish_results` will always be set to `false`, regardless
          #     of the value entered here.
          publish_results: true
      # Upload the results as artifacts (optional). Commenting out will disable uploads of run results in SARIF
      # format to the repository Actions tab.
      - name: "Upload artifact"
        uses: actions/upload-artifact@65c4c4a1ddee5b72f698fdd19549f0f0fb45cf08 # v4.6.0
        with:
          name: SARIF file
          path: results.sarif
          retention-days: 5
      # Upload the results to GitHub's code scanning dashboard.
      - name: "Upload to code-scanning"
<<<<<<< HEAD
        uses: github/codeql-action/upload-sarif@ee117c905ab18f32fa0f66c2fe40ecc8013f3e04 # v3.28.4
=======
        uses: github/codeql-action/upload-sarif@dd746615b3b9d728a6a37ca2045b68ca76d4841a # v3.28.8
>>>>>>> 9dad211c
        with:
          sarif_file: results.sarif<|MERGE_RESOLUTION|>--- conflicted
+++ resolved
@@ -65,10 +65,6 @@
           retention-days: 5
       # Upload the results to GitHub's code scanning dashboard.
       - name: "Upload to code-scanning"
-<<<<<<< HEAD
-        uses: github/codeql-action/upload-sarif@ee117c905ab18f32fa0f66c2fe40ecc8013f3e04 # v3.28.4
-=======
         uses: github/codeql-action/upload-sarif@dd746615b3b9d728a6a37ca2045b68ca76d4841a # v3.28.8
->>>>>>> 9dad211c
         with:
           sarif_file: results.sarif