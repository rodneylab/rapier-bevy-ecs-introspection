# This workflow uses actions that are not certified by GitHub. They are provided
# by a third-party and are governed by separate terms of service, privacy
# policy, and support documentation.

name: Scorecard supply-chain security
on:
  # For Branch-Protection check. Only the default branch is supported. See
  # https://github.com/ossf/scorecard/blob/main/docs/checks.md#branch-protection
  branch_protection_rule:
  # To guarantee Maintained check is occasionally updated. See
  # https://github.com/ossf/scorecard/blob/main/docs/checks.md#maintained
  schedule:
    - cron: '16 7 * * 0'
  push:
    branches: ["main"]
# Declare default permissions as read only.
permissions: read-all
jobs:
  analysis:
    name: Scorecard analysis
    runs-on: ubuntu-latest
    permissions:
      # Needed to upload the results to code-scanning dashboard.
      security-events: write
      # Needed to publish results and get a badge (see publish_results below).
      id-token: write
      # Uncomment the permissions below if installing in a private repository.
      # contents: read
      # actions: read
    steps:
      - name: Harden Runner
        uses: step-security/harden-runner@5c7944e73c4c2a096b17a9cb74d65b6c2bbafbde # v2.9.1
        with:
          egress-policy: audit
          disable-telemetry: true
      - name: "Checkout code"
        uses: actions/checkout@692973e3d937129bcbf40652eb9f2f61becf3332 # v4.1.7
        with:
          persist-credentials: false
      - name: "Run analysis"
        uses: ossf/scorecard-action@62b2cac7ed8198b15735ed49ab1e5cf35480ba46 # v2.4.0
        with:
          results_file: results.sarif
          results_format: sarif
          # (Optional) "write" PAT token. Uncomment the `repo_token` line below if:
          # - you want to enable the Branch-Protection check on a *public* repository, or
          # - you are installing Scorecard on a *private* repository
          # To create the PAT, follow the steps in https://github.com/ossf/scorecard-action#authentication-with-pat.
          repo_token: ${{ secrets.SCORECARD_TOKEN }}
          # Public repositories:
          #   - Publish results to OpenSSF REST API for easy access by consumers
          #   - Allows the repository to include the Scorecard badge.
          #   - See https://github.com/ossf/scorecard-action#publishing-results.
          # For private repositories:
          #   - `publish_results` will always be set to `false`, regardless
          #     of the value entered here.
          publish_results: true
      # Upload the results as artifacts (optional). Commenting out will disable uploads of run results in SARIF
      # format to the repository Actions tab.
      - name: "Upload artifact"
        uses: actions/upload-artifact@50769540e7f4bd5e21e526ee35c689e35e0d6874 # v4.4.0
        with:
          name: SARIF file
          path: results.sarif
          retention-days: 5
      # Upload the results to GitHub's code scanning dashboard.
      - name: "Upload to code-scanning"
<<<<<<< HEAD
        uses: github/codeql-action/upload-sarif@2c779ab0d087cd7fe7b826087247c2c81f27bfa6 # v3.26.5
=======
        uses: github/codeql-action/upload-sarif@4dd16135b69a43b6c8efb853346f8437d92d3c93 # v3.26.6
>>>>>>> c60761c9
        with:
          sarif_file: results.sarif<|MERGE_RESOLUTION|>--- conflicted
+++ resolved
@@ -65,10 +65,6 @@
           retention-days: 5
       # Upload the results to GitHub's code scanning dashboard.
       - name: "Upload to code-scanning"
-<<<<<<< HEAD
-        uses: github/codeql-action/upload-sarif@2c779ab0d087cd7fe7b826087247c2c81f27bfa6 # v3.26.5
-=======
         uses: github/codeql-action/upload-sarif@4dd16135b69a43b6c8efb853346f8437d92d3c93 # v3.26.6
->>>>>>> c60761c9
         with:
           sarif_file: results.sarif